--- conflicted
+++ resolved
@@ -18,11 +18,7 @@
     runs-on: ubuntu-latest
 
     steps:
-<<<<<<< HEAD
-      - uses: actions/checkout@93cb6efe18208431cddfb8368fd83d5badbf9bfd # v5
-=======
       - uses: actions/checkout@1af3b93b6815bc44a9784bd300feb67ff0d1eeb3 # v6
->>>>>>> 94f40907
 
       - name: Set up UV
         id: setup-uv
@@ -39,11 +35,7 @@
     name: Run Pyright
     runs-on: ubuntu-latest
     steps:
-<<<<<<< HEAD
-      - uses: actions/checkout@93cb6efe18208431cddfb8368fd83d5badbf9bfd # v5
-=======
       - uses: actions/checkout@1af3b93b6815bc44a9784bd300feb67ff0d1eeb3 # v6
->>>>>>> 94f40907
 
       - name: Install the latest version of uv
         uses: astral-sh/setup-uv@1e862dfacbd1d6d858c55d9b792c756523627244 # v7
@@ -75,11 +67,7 @@
       - tests
       - static-typing
     steps:
-<<<<<<< HEAD
-      - uses: actions/checkout@93cb6efe18208431cddfb8368fd83d5badbf9bfd # v5
-=======
       - uses: actions/checkout@1af3b93b6815bc44a9784bd300feb67ff0d1eeb3 # v6
->>>>>>> 94f40907
 
       - name: Build wheel & sdist
         run: pipx run uv build
